SUBDIRS(ars)
# first the examples that have no dependencies 
# then examples with only included third_party dependencies
# at the end, optional complex examples with complicated dependencies (PyTorch, STAN, BOOST etc)

add_executable(pendulum_example_tiny_gui pendulum_example_gui.cpp  ${TDS_HDRS})
target_link_libraries(pendulum_example_tiny_gui opengl_window ${CMAKE_DL_LIBS})
target_compile_definitions(pendulum_example_tiny_gui PRIVATE USE_TINY )
target_include_directories(pendulum_example_tiny_gui PRIVATE ../src )

add_executable(pendulum_example_tiny pendulum_example.cpp  ${TDS_HDRS})
target_link_libraries(pendulum_example_tiny)
target_compile_definitions(pendulum_example_tiny PRIVATE USE_TINY )
target_include_directories(pendulum_example_tiny PRIVATE ../src )



if (Eigen3_FOUND)
add_executable(pendulum_example_eigen_gui pendulum_example_gui.cpp  ${TDS_HDRS})
target_link_libraries(pendulum_example_eigen_gui opengl_window Eigen3::Eigen ${CMAKE_DL_LIBS})
target_include_directories(pendulum_example_eigen_gui PRIVATE ../src)

add_executable(spherical_joint_test_eigen spherical_joint_test.cpp  ${TDS_HDRS})
target_link_libraries(spherical_joint_test_eigen opengl_window tinyxml2  Eigen3::Eigen ${CMAKE_DL_LIBS})
target_include_directories(spherical_joint_test_eigen PRIVATE ../src)

add_executable(laikago_opengl_eigen_example laikago_opengl_example.cpp ../third_party/stb_image/stb_image.cpp ../third_party/tinyobjloader/tiny_obj_loader.cc  ${TDS_HDRS})
target_link_libraries(laikago_opengl_eigen_example  Eigen3::Eigen tinyxml2 opengl_window ${CMAKE_DL_LIBS})
target_include_directories(laikago_opengl_eigen_example PRIVATE ../third_party/tinyobjloader)
target_include_directories(laikago_opengl_eigen_example PRIVATE ../third_party ../src)

add_executable(laikago_opengl_tiny_example laikago_opengl_example.cpp ../third_party/stb_image/stb_image.cpp ../third_party/tinyobjloader/tiny_obj_loader.cc  ${TDS_HDRS})
target_link_libraries(laikago_opengl_tiny_example  Eigen3::Eigen tinyxml2 opengl_window ${CMAKE_DL_LIBS})
target_include_directories(laikago_opengl_tiny_example PRIVATE ../third_party/tinyobjloader)
target_include_directories(laikago_opengl_tiny_example PRIVATE ../third_party ../src)
target_compile_definitions(laikago_opengl_tiny_example PRIVATE USE_TINY )

endif(Eigen3_FOUND)


add_executable(spherical_joint_test_tiny spherical_joint_test.cpp  ${TDS_HDRS})
target_link_libraries(spherical_joint_test_tiny opengl_window tinyxml2  ${CMAKE_DL_LIBS})
target_compile_definitions(spherical_joint_test_tiny PRIVATE USE_TINY )
target_include_directories(spherical_joint_test_tiny PRIVATE ../src)

add_executable(billiard_opt_example_gui billiard_opt_example_gui.cpp  ${TDS_HDRS})
target_link_libraries(billiard_opt_example_gui opengl_window ${CMAKE_DL_LIBS})
target_include_directories(billiard_opt_example_gui PRIVATE ../src)

add_executable(soft_contact_example soft_contact_example.cpp  ${TDS_HDRS})
target_link_libraries(soft_contact_example opengl_window Eigen3::Eigen  ${CMAKE_DL_LIBS})
target_compile_definitions(soft_contact_example PRIVATE USE_TINY )
target_include_directories(soft_contact_example PRIVATE ../src)


#add_executable(tinyrenderer_example tinyrenderer_example.cpp ${TDS_HDRS}) 
#target_link_libraries(tinyrenderer_example  tds_tinyrenderer ${CMAKE_DL_LIBS}) 
#target_include_directories(tinyrenderer_example PRIVATE ../src)




add_executable(tiny_urdf_parser_opengl_example tiny_urdf_parser_opengl_example.cpp ../third_party/stb_image/stb_image.cpp ../third_party/tinyobjloader/tiny_obj_loader.cc  ${TDS_HDRS}) 
target_link_libraries(tiny_urdf_parser_opengl_example  tinyxml2 opengl_window ${CMAKE_DL_LIBS}) 
target_include_directories(tiny_urdf_parser_opengl_example PRIVATE ../third_party/tinyobjloader)
target_include_directories(tiny_urdf_parser_opengl_example PRIVATE ../third_party ../src)



add_executable(opengl_imgui_test opengl_imgui_test.cpp ../third_party/dear_imgui/opengl3/imgui_impl_opengl3.cpp  ${TDS_HDRS})
target_link_libraries(opengl_imgui_test opengl_window dear_imgui  ${CMAKE_DL_LIBS})
target_include_directories(opengl_imgui_test PRIVATE ../third_party/glad ../third_party/dear_imgui ../src)

IF(USE_CPPAD)
  add_executable(cuda_codegen cuda_codegen.cpp ${TDS_HDRS})
  target_compile_definitions(cuda_codegen PRIVATE -DUSE_CPPAD)
  target_link_libraries(
    cuda_codegen
    PRIVATE
      ${CMAKE_DL_LIBS}
      opengl_window
      tinyxml2
      Eigen3::Eigen
      differentiation
  )
  if (USE_STAN)
    target_link_libraries(cuda_codegen PRIVATE ${STAN_LIBRARIES})
  endif(USE_STAN)

  add_executable(cuda_laikago_codegen cuda_laikago_codegen.cpp ${TDS_HDRS})
  target_compile_definitions(cuda_laikago_codegen PRIVATE -DUSE_CPPAD -DUSE_CPPAD_CODEGEN)
  target_link_libraries(
    cuda_laikago_codegen
    PRIVATE
      ${CMAKE_DL_LIBS}
      opengl_window
      tinyxml2
      Eigen3::Eigen
      differentiation
  )
  add_executable(cuda_ant_codegen cuda_ant_codegen.cpp ${TDS_HDRS})
<<<<<<< HEAD
  target_compile_definitions(cuda_ant_codegen PRIVATE -DUSE_CPPAD )
=======
  target_compile_definitions(cuda_ant_codegen PRIVATE -DUSE_CPPAD -DUSE_CPPAD_CODEGEN)
>>>>>>> fa37135a
  target_link_libraries(
    cuda_ant_codegen
    PRIVATE
      ${CMAKE_DL_LIBS}
      opengl_window
      tinyxml2
      Eigen3::Eigen
      differentiation
  )
  if (USE_STAN)
    target_link_libraries(cuda_laikago_codegen PRIVATE ${STAN_LIBRARIES})
    target_link_libraries(cuda_ant_codegen PRIVATE ${STAN_LIBRARIES})
  endif(USE_STAN)
ENDIF(USE_CPPAD)

IF(USE_CERES)
message("Ceres libs:" ${CERES_LIBRARIES})

add_executable(ceres_estimation_real ceres_estimation_real.cpp ${TDS_HDRS})
target_link_libraries(ceres_estimation_real pybullet_visualizer_api  glog::glog Eigen3::Eigen ${CMAKE_DL_LIBS}  )

# We want to link against ceres-debug.lib in Debug builds and Release/ceres.lib in optimized/Release builds.
if (WIN32)
    target_link_libraries(ceres_estimation_real  Opengl32)
    target_link_libraries( ceres_estimation_real 
      debug ${PROJECT_SOURCE_DIR}/third_party/ceres-solver/build_cmake/local_install/lib/Debug/ceres-debug.lib 
      optimized  ${PROJECT_SOURCE_DIR}/third_party/ceres-solver/build_cmake/local_install/lib/Release/ceres.lib)
    target_include_directories( ceres_estimation_real PRIVATE  ../third_party/glog/build_cmake/local_install/include ../third_party/ceres-solver/build_cmake/local_install/include )

else(WIN32)
    target_link_libraries(ceres_estimation_real pybullet_visualizer_api Ceres::ceres)
endif (WIN32)
target_include_directories(ceres_estimation_real PRIVATE ../data/ibm-double-pendulum)

IF(APPLE)
  FIND_PACKAGE(OpenGL)
  target_link_libraries(ceres_estimation_real ${COCOA} ${OPENGL_gl_LIBRARY} ${OPENGL_glu_LIBRARY})
ENDIF()

ENDIF()

add_executable(laikago_footstep_ik laikago_footstep_ik.cpp ${TDS_HDRS})
target_include_directories(laikago_footstep_ik PRIVATE ../src )
target_link_libraries(laikago_footstep_ik opengl_window tinyxml2 Eigen3::Eigen ${CMAKE_DL_LIBS})

if (WIN32)
    target_link_libraries(laikago_footstep_ik  Opengl32)
endif (WIN32)

IF(APPLE)
  FIND_PACKAGE(OpenGL)
  target_link_libraries(laikago_footstep_ik ${COCOA} ${OPENGL_gl_LIBRARY} ${OPENGL_glu_LIBRARY})
ENDIF()

add_executable(opengl_test opengl_test.cpp  ../third_party/stb_image/stb_image.cpp ../third_party/tinyobjloader/tiny_obj_loader.cc  ${TDS_HDRS})
target_include_directories(opengl_test PRIVATE ../third_party/tinyobjloader)
target_include_directories(opengl_test PRIVATE ../third_party ../src)
target_link_libraries(opengl_test opengl_window ${CMAKE_DL_LIBS})

add_executable(tiny_urdf_parser_example tiny_urdf_parser_example.cpp ${TDS_HDRS})
target_link_libraries(tiny_urdf_parser_example tinyxml2)
target_include_directories(tiny_urdf_parser_example PRIVATE ../third_party ../src)


set(MESHCAT_LIBRARIES crossguid cpp_base64 zmq )
IF(WIN32)
    set(MESHCAT_LIBRARIES ${MESHCAT_LIBRARIES} ws2_32 Winmm iphlpapi)
ENDIF()

IF(USE_TINY_RENDERER )

add_executable(tiny_urdf_parser_meshcat_example tiny_urdf_parser_meshcat_example.cpp 
../third_party/tinyrenderer/tinyrenderer.cpp 
../third_party/tinyrenderer/geometry.cpp 
../third_party/tinyrenderer/our_gl.cpp 
../third_party/tinyrenderer/model.cpp
../third_party/tinyrenderer/tgaimage.cpp
../third_party/stb_image/stb_image.cpp
../third_party/tinyobjloader/tiny_obj_loader.cc
${TDS_HDRS}) 
target_link_libraries(tiny_urdf_parser_meshcat_example   tinyxml2 ${MESHCAT_LIBRARIES}) 
target_include_directories(tiny_urdf_parser_meshcat_example PRIVATE 
    ../third_party 
    ../third_party/tinyrenderer 
    ../third_party/tinyobjloader
    ../third_party/nlohmann/include 
    ../src)
ENDIF()

add_executable(meshcat_zmq_example meshcat_zmq_example.cpp ${TDS_HDRS})
target_link_libraries(meshcat_zmq_example  ${MESHCAT_LIBRARIES})
target_include_directories(meshcat_zmq_example PRIVATE ../third_party ../third_party/nlohmann/include ../src)

add_executable(eval_laikago_env ars/eval_laikago_env.cpp  ${TDS_HDRS}) 
target_link_libraries(eval_laikago_env  tinyxml2   ${MESHCAT_LIBRARIES}) 
target_include_directories(eval_laikago_env PRIVATE ../third_party ../third_party/nlohmann/include ../src)


add_executable(sdf_to_mesh_example sdf_to_mesh_example.cpp)
target_include_directories(sdf_to_mesh_example PRIVATE ../third_party ../src)
target_link_libraries(sdf_to_mesh_example opengl_window ${CMAKE_DL_LIBS})

IF(USE_OSQP)
  add_executable(laikago_tds_mpc whole_body_control/laikago_tds_mpc.cpp)
  target_link_libraries(laikago_tds_mpc tinyxml2 ${MESHCAT_LIBRARIES}
          Eigen3::Eigen)
  target_include_directories(laikago_tds_mpc PRIVATE
      ../third_party ../third_party/nlohmann/include ../src whole_body_control)
  
  target_link_libraries(laikago_tds_mpc osqp::osqp)
  target_include_directories(laikago_tds_mpc PRIVATE ../third_party/osqp/build_cmake/local_install/include)
  target_compile_definitions(laikago_tds_mpc PRIVATE -DTDS_ENABLE_OSQP)
  
  IF(USE_QPOASES)
      target_link_libraries(laikago_tds_mpc qpOASES)
      target_include_directories(laikago_tds_mpc PRIVATE ../third_party/qpOASES/include)
      target_compile_definitions(laikago_tds_mpc PRIVATE -DTDS_ENABLE_QPOASES)
  ENDIF(USE_QPOASES)
ENDIF(USE_OSQP)


add_executable(environment_eval environment_eval.cpp ../third_party/stb_image/stb_image.cpp ../third_party/tinyobjloader/tiny_obj_loader.cc  ${TDS_HDRS}) 
target_link_libraries(environment_eval  tinyxml2 opengl_window ${CMAKE_DL_LIBS}) 
target_include_directories(environment_eval PRIVATE ../third_party/tinyobjloader)
target_include_directories(environment_eval PRIVATE ../third_party ../src)




IF(USE_PAGMO2)
  add_executable(pagmo2_example pagmo2_example.cpp ../third_party/stb_image/stb_image.cpp ../third_party/tinyobjloader/tiny_obj_loader.cc  ${TDS_HDRS} )
  target_link_libraries(pagmo2_example tinyxml2 Eigen3::Eigen Pagmo::pagmo ${CMAKE_DL_LIBS})
  target_include_directories(pagmo2_example PRIVATE ../src ../third_party/tinyobjloader ../third_party)
IF (WIN32)
  target_compile_definitions(pagmo2_example PRIVATE -D_CPPUNWIND)
ENDIF()

  add_executable(environment_train_pagmo environment_train.cpp ../third_party/stb_image/stb_image.cpp ../third_party/tinyobjloader/tiny_obj_loader.cc  ${TDS_HDRS} )
  target_link_libraries(environment_train_pagmo tinyxml2 Eigen3::Eigen Pagmo::pagmo ${CMAKE_DL_LIBS})
  target_include_directories(environment_train_pagmo PRIVATE ../src ../third_party/tinyobjloader ../third_party)
IF (WIN32)
  target_compile_definitions(environment_train_pagmo PRIVATE -D_CPPUNWIND)
ENDIF()
ENDIF()<|MERGE_RESOLUTION|>--- conflicted
+++ resolved
@@ -99,11 +99,7 @@
       differentiation
   )
   add_executable(cuda_ant_codegen cuda_ant_codegen.cpp ${TDS_HDRS})
-<<<<<<< HEAD
-  target_compile_definitions(cuda_ant_codegen PRIVATE -DUSE_CPPAD )
-=======
   target_compile_definitions(cuda_ant_codegen PRIVATE -DUSE_CPPAD -DUSE_CPPAD_CODEGEN)
->>>>>>> fa37135a
   target_link_libraries(
     cuda_ant_codegen
     PRIVATE
