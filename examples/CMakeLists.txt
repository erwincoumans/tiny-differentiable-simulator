#
# Copyright 2020 Google LLC
#
# Licensed under the Apache License, Version 2.0 (the "License");
# you may not use this file except in compliance with the License.
# You may obtain a copy of the License at
#
#      http://www.apache.org/licenses/LICENSE-2.0
#
# Unless required by applicable law or agreed to in writing, software
# distributed under the License is distributed on an "AS IS" BASIS,
# WITHOUT WARRANTIES OR CONDITIONS OF ANY KIND, either express or implied.
# See the License for the specific language governing permissions and
# limitations under the License.


include_directories(. ..)

set(DL ${CMAKE_DL_LIBS})

find_package(ct_core)
find_package(ct_optcon)
find_package(Ceres)
find_package(PkgConfig)

find_package(Torch)

add_definitions(-DBT_USE_DOUBLE_PRECISION)
find_package(Bullet)

#find_package(tinyxml2)
if (tinyxml2_FOUND)
    message("USING system tinyxml2")
    include_directories(${tinyxml2_INCLUDE_DIRS})
else (tinyxml2_FOUND)
    message ("USING third_party/tinyxml2")

    set(tinyxml2_FOUND TRUE)
    set(tinyxml2_INCLUDE_DIRS ../third_party/tinyxml2/include)
    SUBDIRS(../third_party/tinyxml2)
endif (tinyxml2_FOUND)


find_package(crossguid)
IF (crossguid_FOUND)
ELSE()
    SUBDIRS(../third_party/crossguid)
    set(crossguid_INCLUDE_DIRS ../third_party/crossguid)
    include_directories(${crossguid_INCLUDE_DIRS})
ENDIF()

#find_package(zeromq)
#find_package(cppzmq)

IF(cppzmq_FOUND)
    message("USING system zmq")
ELSE()
    message("USING third_party/zmq")
    SET(cppzmq_FOUND TRUE)
    SUBDIRS(../third_party/zeromq)
    set(cppzmq_INCLUDE_DIRS ../third_party/zeromq/include )
    include_directories(${cppzmq_INCLUDE_DIRS})
    add_definitions(-DZMQ_STATIC)
ENDIF()

find_package(nlohmann_json)
IF ( nlohmann_json_FOUND)
ELSE()
    SET(nlohmann_json_FOUND TRUE)
    set(nlohmann_json_INCLUDE_DIRS ../third_party/nlohmann/include)
    include_directories(${nlohmann_json_INCLUDE_DIRS})
ENDIF()

#find_library(zmq_location NAMES libzmq.a)
#message(STATUS ${zmq_location})
#add_library(zmq STATIC IMPORTED)
#set_target_properties(zmq PROPERTIES IMPORTED_LOCATION ${zmq_location})

# show all cmake variables, for debugging
# get_cmake_property(_variableNames VARIABLES)
# list (SORT _variableNames)
# foreach (_variableName ${_variableNames})
#    message(STATUS "${_variableName}=${${_variableName}}")
# endforeach()



set(MESHCAT_LIBRARIES crossguid cpp_base64 zmq )
IF(WIN32)
    set(MESHCAT_LIBRARIES ${MESHCAT_LIBRARIES} ws2_32 Winmm iphlpapi)
ENDIF()
set(HAS_MESHCAT TRUE)


if (Bullet_FOUND)
    set(CMAKE_CXX_FLAGS "${CMAKE_CXX_FLAGS} -fPIC")
    include_directories(${BULLET_INCLUDE_DIRS})
    add_library(pybullet_visualizer_api STATIC pybullet_visualizer_api.cpp)
    target_link_libraries(pybullet_visualizer_api BulletRoboticsGUI BulletExampleBrowserLib
            BulletRobotics BulletFileLoader BulletWorldImporter BulletSoftBody BulletDynamics
            BulletCollision BulletInverseDynamicsUtils BulletInverseDynamics LinearMath
            OpenGLWindow  gwen BussIK Bullet3Common pthread ${DL})

    if (Ceres_FOUND)
        FIND_PACKAGE(PythonLibs REQUIRED)
        INCLUDE_DIRECTORIES( 
            ${PYTHON_INCLUDE_DIRS}
            ${PYTHON_NUMPY_INCLUDE_DIR}
        )

        add_executable(billiard_opt_gui billiard_opt_gui.cpp ${TDS_HDRS})
        target_link_libraries(billiard_opt_gui pybullet_visualizer_api ${DL}
                ${CERES_LIBRARIES})
        target_compile_definitions(billiard_opt_gui PRIVATE STAN_MATH)

        add_executable(cartpole_opt cartpole_opt.cpp ${TDS_HDRS})
        target_link_libraries(cartpole_opt pybullet_visualizer_api ${DL}
                ${CERES_LIBRARIES})

        add_executable(ceres_estimation ceres_estimation.cpp ${TDS_HDRS})
        target_link_libraries(ceres_estimation pybullet_visualizer_api ${DL}
                ${CERES_LIBRARIES})

        # set(DUSE_MATPLOTLIB true)
        add_executable(ceres_estimation_real ceres_estimation_real.cpp ${TDS_HDRS})
        target_link_libraries(ceres_estimation_real pybullet_visualizer_api ${DL}
                ${CERES_LIBRARIES} python2.7)

        add_executable(neural_pendulum neural_pendulum.cpp ${TDS_HDRS})
        target_link_libraries(neural_pendulum pybullet_visualizer_api ${DL}
                ${CERES_LIBRARIES} python2.7)

        add_executable(policy_optimization policy_optimization.cpp ${TDS_HDRS})
        target_link_libraries(policy_optimization pybullet_visualizer_api ${DL}
                ${CERES_LIBRARIES})

        add_executable(contact_discovery contact_discovery.cpp ${TDS_HDRS})
        target_link_libraries(contact_discovery pybullet_visualizer_api ${DL}
                ${CERES_LIBRARIES})
    endif (Ceres_FOUND)

    if (ct_core_FOUND AND ct_optcon_FOUND AND Eigen3_FOUND)
        # Activate CppAD (with CodeGen) and HPIPM for Control Toolbox
        add_definitions(-DCPPAD -DCPPADCG -DHPIPM)
    
        include_directories(${ct_core_INCLUDE_DIRS})
        include_directories(${ct_optcon_INCLUDE_DIRS})
        include_directories(${EIGEN3_INCLUDE_DIRS})

        add_executable(ct_cartpole ct_cartpole.cpp ${TDS_HDRS})
        target_link_libraries(ct_cartpole pybullet_visualizer_api ${DL}
                -lpthread hpipm blasfeo)

        add_executable(ct_contact_trajopt ct_contact_trajopt.cpp ${TDS_HDRS})
        target_link_libraries(ct_contact_trajopt pybullet_visualizer_api ${DL}
                -lpthread hpipm blasfeo)

        add_executable(ct_laikago_tracking ct_laikago_tracking.cpp ${TDS_HDRS})
        target_link_libraries(ct_laikago_tracking pybullet_visualizer_api ${DL}
                -lpthread hpipm blasfeo)
    endif (ct_core_FOUND AND ct_optcon_FOUND AND Eigen3_FOUND)

    add_executable(laikago_example_gui laikago_example_gui.cpp ${TDS_HDRS})
    target_link_libraries(laikago_example_gui pybullet_visualizer_api)

    if (Eigen3_FOUND)
      add_executable(laikago_footstep_ik laikago_footstep_ik.cpp ${TDS_HDRS})
      target_link_libraries(laikago_footstep_ik pybullet_visualizer_api)

      add_executable(pendulum_ik_gui pendulum_ik_gui.cpp)
      target_link_libraries(pendulum_ik_gui pybullet_visualizer_api)
    endif()

    
    add_executable(generic_urdf_collision generic_urdf_collision.cpp ${TDS_HDRS})
    target_link_libraries(generic_urdf_collision pybullet_visualizer_api)

    add_executable(gravity_compensation gravity_compensation.cpp ${TDS_HDRS})
    target_link_libraries(gravity_compensation pybullet_visualizer_api)

if (HAS_MESHCAT)
    add_executable(laikago_meshcat_example laikago_meshcat_example.cpp ${TDS_HDRS})
    target_link_libraries(laikago_meshcat_example pybullet_visualizer_api ${MESHCAT_LIBRARIES})
endif (HAS_MESHCAT)

if (Torch_FOUND)
    include_directories(${TORCH_INCLUDE_DIRS})
    message("Torch libraries: ${TORCH_LIBRARIES}")
    add_executable(torch_example torch_example.cpp ${TDS_HDRS})
    target_link_libraries(torch_example pybullet_visualizer_api ${TORCH_LIBRARIES})
endif (Torch_FOUND)

endif (Bullet_FOUND)


if (HAS_MESHCAT AND tinyxml2_FOUND)    

    add_executable(tiny_urdf_parser_meshcat_example tiny_urdf_parser_meshcat_example.cpp ${TDS_HDRS}) 
    target_link_libraries(tiny_urdf_parser_meshcat_example  tinyxml2 ${MESHCAT_LIBRARIES}) 


    add_executable(meshcat_zmq_example meshcat_zmq_example.cpp ${TDS_HDRS})
    target_link_libraries(meshcat_zmq_example  ${MESHCAT_LIBRARIES})

endif (HAS_MESHCAT AND tinyxml2_FOUND)

if (tinyxml2_FOUND)
    add_executable(tiny_urdf_parser_example tiny_urdf_parser_example.cpp ${TDS_HDRS})
    target_link_libraries(tiny_urdf_parser_example tinyxml2)
endif (tinyxml2_FOUND)

add_executable(world_example world_example.cpp ${TDS_HDRS})
add_executable(test_xarm test_xarm.cpp ${TDS_HDRS})

subdirs(opengl_window)

add_executable(pendulum_example_gui pendulum_example_gui.cpp utils/tiny_clock.cpp utils/tiny_chrome_trace_util.cpp utils/tiny_logging.cpp ${TDS_HDRS})
target_link_libraries(pendulum_example_gui opengl_window)

add_executable(opengl_test opengl_test.cpp utils/tiny_clock.cpp utils/tiny_chrome_trace_util.cpp utils/tiny_logging.cpp ${TDS_HDRS})
target_link_libraries(opengl_test opengl_window)

subdirs(../third_party/dear_imgui)

add_executable(opengl_imgui_test opengl_imgui_test.cpp ../third_party/dear_imgui/opengl3/imgui_impl_opengl3.cpp utils/tiny_clock.cpp utils/tiny_chrome_trace_util.cpp utils/tiny_logging.cpp ${TDS_HDRS})
target_link_libraries(opengl_imgui_test opengl_window dear_imgui)
target_include_directories(opengl_imgui_test PRIVATE ../third_party/glad ../third_party/dear_imgui )


IF(WIN32)
    target_link_libraries(pendulum_example_gui  Opengl32)
    target_link_libraries(opengl_test  Opengl32)
<<<<<<< HEAD
ENDIF()
=======
    target_link_libraries(opengl_imgui_test Opengl32)
ENDIF()


>>>>>>> 78991642
<|MERGE_RESOLUTION|>--- conflicted
+++ resolved
@@ -230,11 +230,5 @@
 IF(WIN32)
     target_link_libraries(pendulum_example_gui  Opengl32)
     target_link_libraries(opengl_test  Opengl32)
-<<<<<<< HEAD
-ENDIF()
-=======
     target_link_libraries(opengl_imgui_test Opengl32)
-ENDIF()
-
-
->>>>>>> 78991642
+ENDIF()