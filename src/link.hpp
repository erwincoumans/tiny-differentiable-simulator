#pragma once

#include <vector>

#include "geometry.hpp"
#include "math/transform.hpp"

namespace tds {
enum JointType {
  JOINT_FIXED = -1,
  JOINT_PRISMATIC_X = 0,
  JOINT_PRISMATIC_Y,
  JOINT_PRISMATIC_Z,
  JOINT_PRISMATIC_AXIS,
  JOINT_REVOLUTE_X,
  JOINT_REVOLUTE_Y,
  JOINT_REVOLUTE_Z,
  JOINT_REVOLUTE_AXIS,
  JOINT_SPHERICAL,
  JOINT_INVALID,
};

template <typename Algebra>
struct Link {
  typedef tds::Transform<Algebra> Transform;
  typedef tds::MotionVector<Algebra> MotionVector;
  typedef tds::ForceVector<Algebra> ForceVector;
  typedef tds::RigidBodyInertia<Algebra> RigidBodyInertia;
  typedef tds::ArticulatedBodyInertia<Algebra> ArticulatedBodyInertia;
  using Scalar = typename Algebra::Scalar;
  using Vector3 = typename Algebra::Vector3;
  using VectorX = typename Algebra::VectorX;
  using Quaternion = typename Algebra::Quaternion;
  using Matrix3 = typename Algebra::Matrix3;
  using Matrix6x3 = typename Algebra::Matrix6x3;

  JointType joint_type{JOINT_REVOLUTE_Z};

  Transform X_T;               // parent_link_to_joint
  mutable Transform X_J;       // joint_to_child_link    //depends on q
  mutable Transform X_parent;  // parent_link_to_child_link

  mutable Transform X_world;  // world_to_link
  mutable MotionVector vJ;    // local joint velocity (relative to parent link)
  mutable MotionVector v;     // global joint velocity (relative to world)
  mutable MotionVector a;     // acceleration (relative to world)
  mutable MotionVector c;     // velocity product acceleration

  RigidBodyInertia rbi;  // local rigid-body spatial inertia (constant)
  mutable ArticulatedBodyInertia abi;  // spatial articulated inertia

  mutable ForceVector pA;  // bias forces or zero-acceleration forces
  MotionVector S;          // motion subspace (spatial joint axis/matrix)

  mutable ForceVector U;  // temp var in ABA, page 130
  mutable Scalar D;       // temp var in ABA, page 130
  mutable Scalar u;       // temp var in ABA, page 130
  mutable ForceVector f;  // temp var in RNEA, page 183

  /// Multi DoF variables
  Matrix6x3 S_3d;          // 3 DoF joint motion subspace (spatial joint axis/matrix)
  mutable Matrix6x3 U_3d;  // temp var in ABA, page 130, for 3 DoF joints
  mutable Matrix3 D_3d;       // temp var in ABA, page 130, for 3 DoF joints
  mutable Matrix3 invD_3d;    // Create a container for the inverse of D to avoid recalculating the inverse
  mutable Vector3 u_3d;       // temp var in ABA, page 130, for 3 DoF joints

  ForceVector f_ext;  // user-defined external force in world frame

  // These two variables are managed by MultiBody and should not be changed.
  int parent_index{-1};  // index of parent link in MultiBody
  int index{-1};         // index of this link in MultiBody

  std::vector<const Geometry<Algebra> *> collision_geometries;
  std::vector<Transform> X_collisions;  // offset of collision geometries
  // (relative to this link frame)
  std::vector<int> visual_ids;
  std::vector<Transform>
      X_visuals;  // offset of geometry (relative to this link frame)

  std::string link_name;
  std::string joint_name;

  // index in MultiBody q / qd arrays
  int q_index{-2};
  int qd_index{-2};

  Scalar stiffness{Algebra::zero()};
  Scalar damping{Algebra::zero()};

  Link() = default;
  Link(JointType joint_type, const Transform &parent_link_to_joint,
       const RigidBodyInertia &rbi)
      : X_T(parent_link_to_joint), rbi(rbi) {
    set_joint_type(joint_type);
  }

  template <typename AlgebraTo = Algebra>
  Link<AlgebraTo> clone() const {
    typedef Conversion<Algebra, AlgebraTo> C;
    Link<AlgebraTo> conv(joint_type, tds::clone<Algebra, AlgebraTo>(X_T),
                         rbi.template clone<AlgebraTo>());
    conv.index = index;
    conv.parent_index = parent_index;
    conv.link_name = link_name;
    conv.joint_name = joint_name;
    conv.f_ext = tds::clone<Algebra, AlgebraTo>(f_ext);
    conv.visual_ids = visual_ids;
    for (const auto &x : X_visuals) {
      conv.X_visuals.push_back(x.template clone<AlgebraTo>());
    }
    for (const auto &x : X_collisions) {
      conv.X_collisions.push_back(x.template clone<AlgebraTo>());
    }
    for (auto *geom : collision_geometries) {
      conv.collision_geometries.push_back(tds::clone<Algebra, AlgebraTo>(geom));
    }
    conv.q_index = q_index;
    conv.qd_index = qd_index;
    conv.stiffness = C::convert(stiffness);
    conv.damping = C::convert(damping);
    return conv;
  }

  void set_joint_type(JointType type,
                      const Vector3 &axis = Algebra::unit3_x()) {
    joint_type = type;
    if (joint_type != JOINT_SPHERICAL) {
        S.set_zero();
    }
    switch (joint_type) {
      case JOINT_PRISMATIC_X:
        S.bottom[0] = Algebra::one();
        break;
      case JOINT_PRISMATIC_Y:
        S.bottom[1] = Algebra::one();
        break;
      case JOINT_PRISMATIC_Z:
        S.bottom[2] = Algebra::one();
        break;
      case JOINT_PRISMATIC_AXIS:
        if (Algebra::norm(axis) == Algebra::zero()) {
          fprintf(stderr,
                  "Error: tried to set zero vector as prismatic joint axis.\n");
          assert(0);
          exit(1);
        }
        S.bottom = axis;
        break;
      case JOINT_REVOLUTE_X:
        S.top[0] = Algebra::one();
        break;
      case JOINT_REVOLUTE_Y:
        S.top[1] = Algebra::one();
        break;
      case JOINT_REVOLUTE_Z:
        S.top[2] = Algebra::one();
        break;
      case JOINT_REVOLUTE_AXIS:
        if (Algebra::norm(axis) == Algebra::zero()) {
          fprintf(stderr,
                  "Error: tried to set zero vector as revolute joint axis.\n");
          assert(0);
          exit(1);
        }
        S.top = axis;
        break;
      case JOINT_SPHERICAL:
          S_3d.set_zero();
          S_3d.m_top.set_identity();
          break;
      case JOINT_FIXED:
        break;
      default:
        fprintf(stderr,
                "Error: unknown joint type encountered in " __FILE__ ":%i\n",
                __LINE__);
    }
<<<<<<< HEAD
    if (joint_type != JOINT_FIXED && joint_type != JOINT_SPHERICAL)
=======

    if (joint_type != JOINT_FIXED)
>>>>>>> 8b35fb32
    {
        if (Algebra::norm(S) == Algebra::zero()) {
            fprintf(stderr,
                "Error: subspace matrix S is zero after setting joint type on "
                "link.\n");
            assert(0);
            exit(1);
        }
    }
  }

  // Updated jcalc functions for multi DoF joints
  inline void jcalc(const Quaternion &q, Transform *X_J, Transform *X_parent) const {
      X_J->set_identity();
      X_parent->set_identity();

      switch (joint_type) {
          case JOINT_SPHERICAL:
              X_J->rotation = Algebra::quat_to_matrix(q);
              break;
          default:
              fprintf(stderr,
                      "Error: unknown joint type encountered in " __FILE__ ":%i\n",
                      __LINE__);
      }

#if SWAP_TRANSFORM_ASSOCIATIVITY
      *X_parent = (*X_J) * X_T;
#else
      *X_parent = X_T * (*X_J);
#endif
  }

  inline void jcalc(const Vector3 &qd, MotionVector *v_J) const {
        switch (joint_type) {
            case JOINT_SPHERICAL:
                v_J->top = qd;
                break;
            default:
                fprintf(stderr,
                        "Error: unknown joint type encountered in " __FILE__ ":%i\n",
                        __LINE__);
        }
    }

  void jcalc(const VectorX &q, Transform *X_J, Transform *X_parent) const {
        X_J->set_identity();
        X_parent->set_identity();
        switch (joint_type) {
            case JOINT_PRISMATIC_X:
                X_J->translation[0] = q[0];
                break;
            case JOINT_PRISMATIC_Y:
                X_J->translation[1] = q[0];
                break;
            case JOINT_PRISMATIC_Z:
                X_J->translation[2] = q[0];
                break;
            case JOINT_PRISMATIC_AXIS: {
                const Vector3 &axis = S.bottom;
                X_J->translation = axis * q[0];
                break;
            }
            case JOINT_REVOLUTE_X:
                X_J->rotation = Algebra::rotation_x_matrix(q[0]);
                break;
            case JOINT_REVOLUTE_Y:
                X_J->rotation = Algebra::rotation_y_matrix(q[0]);
                break;
            case JOINT_REVOLUTE_Z:
                X_J->rotation = Algebra::rotation_z_matrix(q[0]);
                break;
            case JOINT_REVOLUTE_AXIS: {
                const Vector3 &axis = S.top;
                const auto quat = Algebra::axis_angle_quaternion(axis, q[0]);
                X_J->rotation = Algebra::quat_to_matrix(quat);
                break;
            }
            case JOINT_SPHERICAL: {
                const auto quat = Quaternion(q[0], q[1], q[2], q[3]);
                X_J->rotation = Algebra::quat_to_matrix(quat);
                break;
            }
            case JOINT_FIXED:
                // Transform is set to identity in its constructor already
                // and never changes.
                break;
            default:
                fprintf(stderr,
                        "Error: Unknown joint type encountered in " __FILE__ ":%i\n",
                        __LINE__);
        }
#if SWAP_TRANSFORM_ASSOCIATIVITY
        *X_parent = (*X_J) * X_T;
#else


        //X_T.print("X_T");
        //X_J->print("X_J");
        *X_parent = X_T * (*X_J);
        //X_parent->print("X_parent");

#endif
    }

  inline void jcalc(const VectorX &qd, MotionVector *v_J) const {
        switch (joint_type) {
            case JOINT_PRISMATIC_X:
                v_J->bottom[0] = qd[0];
                break;
            case JOINT_PRISMATIC_Y:
                v_J->bottom[1] = qd[0];
                break;
            case JOINT_PRISMATIC_Z:
                v_J->bottom[2] = qd[0];
                break;
            case JOINT_PRISMATIC_AXIS: {
                const Vector3 &axis = S.bottom;
                v_J->bottom = axis * qd[0];
                break;
            }
            case JOINT_REVOLUTE_X:
                v_J->top[0] = qd[0];
                break;
            case JOINT_REVOLUTE_Y:
                v_J->top[1] = qd[0];
                break;
            case JOINT_REVOLUTE_Z:
                v_J->top[2] = qd[0];
                break;
            case JOINT_REVOLUTE_AXIS: {
                const Vector3 &axis = S.top;
                v_J->top = axis * qd[0];
                break;
            }
            case JOINT_SPHERICAL:
                v_J->top = Vector3(qd[0], qd[1], qd[2]);
                break;
            case JOINT_FIXED:
                break;
            default:
                fprintf(stderr,
                        "Error: Unknown joint type encountered in " __FILE__ ":%i\n",
                        __LINE__);
        }
    }
    inline void jcalc(const VectorX &q) const { jcalc(q, &X_J, &X_parent); }
    inline void jcalc(const VectorX &q, const VectorX &qd) const {
        jcalc(q);
        jcalc(qd, &vJ);
    }

  // Old jcalc functions
  inline void jcalc1(Scalar q) { jcalc(q, &X_J, &X_parent); }

  void jcalc(const Scalar &q, Transform *X_J, Transform *X_parent) const {
    X_J->set_identity();
    X_parent->set_identity();
    switch (joint_type) {
      case JOINT_PRISMATIC_X:
        X_J->translation[0] = q;
        break;
      case JOINT_PRISMATIC_Y:
        X_J->translation[1] = q;
        break;
      case JOINT_PRISMATIC_Z:
        X_J->translation[2] = q;
        break;
      case JOINT_PRISMATIC_AXIS: {
        const Vector3 &axis = S.bottom;
        X_J->translation = axis * q;
        break;
      }
      case JOINT_REVOLUTE_X:
        X_J->rotation = Algebra::rotation_x_matrix(q);
        break;
      case JOINT_REVOLUTE_Y:
        X_J->rotation = Algebra::rotation_y_matrix(q);
        break;
      case JOINT_REVOLUTE_Z:
        X_J->rotation = Algebra::rotation_z_matrix(q);
        break;
      case JOINT_REVOLUTE_AXIS: {
        const Vector3 &axis = S.top;
        const auto quat = Algebra::axis_angle_quaternion(axis, q);
        X_J->rotation = Algebra::quat_to_matrix(quat);
        break;
      }
      case JOINT_FIXED:
        // Transform is set to identity in its constructor already
        // and never changes.
        break;
      default:
        fprintf(stderr,
                "Error: Unknown joint type encountered in " __FILE__ ":%i\n",
                __LINE__);
    }
#if SWAP_TRANSFORM_ASSOCIATIVITY
    *X_parent = (*X_J) * X_T;
#else
<<<<<<< HEAD


    //X_T.print("X_T");
    //X_J->print("X_J");
=======
>>>>>>> 8b35fb32
    *X_parent = X_T * (*X_J);
#endif
  }

  inline void jcalc(const Scalar &qd, MotionVector *v_J) const {
    switch (joint_type) {
      case JOINT_PRISMATIC_X:
        v_J->bottom[0] = qd;
        break;
      case JOINT_PRISMATIC_Y:
        v_J->bottom[1] = qd;
        break;
      case JOINT_PRISMATIC_Z:
        v_J->bottom[2] = qd;
        break;
      case JOINT_PRISMATIC_AXIS: {
        const Vector3 &axis = S.bottom;
        v_J->bottom = axis * qd;
        break;
      }
      case JOINT_REVOLUTE_X:
        v_J->top[0] = qd;
        break;
      case JOINT_REVOLUTE_Y:
        v_J->top[1] = qd;
        break;
      case JOINT_REVOLUTE_Z:
        v_J->top[2] = qd;
        break;
      case JOINT_REVOLUTE_AXIS: {
        const Vector3 &axis = S.top;
        v_J->top = axis * qd;
        break;
      }
      case JOINT_FIXED:
        break;
      default:
        fprintf(stderr,
                "Error: Unknown joint type encountered in " __FILE__ ":%i\n",
                __LINE__);
    }
  }

  inline void jcalc(const Scalar &q) const { jcalc(q, &X_J, &X_parent); }

  inline void jcalc(const Scalar &q, const Scalar &qd) const {
    jcalc(q);
    jcalc(qd, &vJ);
  }
};

template <typename AlgebraFrom, typename AlgebraTo = AlgebraFrom>
static inline Link<AlgebraTo> clone(const Link<AlgebraFrom> &link) {
  return link.template clone<AlgebraTo>();
}
}  // namespace tds<|MERGE_RESOLUTION|>--- conflicted
+++ resolved
@@ -175,12 +175,7 @@
                 "Error: unknown joint type encountered in " __FILE__ ":%i\n",
                 __LINE__);
     }
-<<<<<<< HEAD
     if (joint_type != JOINT_FIXED && joint_type != JOINT_SPHERICAL)
-=======
-
-    if (joint_type != JOINT_FIXED)
->>>>>>> 8b35fb32
     {
         if (Algebra::norm(S) == Algebra::zero()) {
             fprintf(stderr,
@@ -381,13 +376,6 @@
 #if SWAP_TRANSFORM_ASSOCIATIVITY
     *X_parent = (*X_J) * X_T;
 #else
-<<<<<<< HEAD
-
-
-    //X_T.print("X_T");
-    //X_J->print("X_J");
-=======
->>>>>>> 8b35fb32
     *X_parent = X_T * (*X_J);
 #endif
   }
