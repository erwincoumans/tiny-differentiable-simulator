
# Copyright 2020 Google LLC
#
# Licensed under the Apache License, Version 2.0 (the "License");
# you may not use this file except in compliance with the License.
# You may obtain a copy of the License at
#
#      http://www.apache.org/licenses/LICENSE-2.0
#
# Unless required by applicable law or agreed to in writing, software
# distributed under the License is distributed on an "AS IS" BASIS,
# WITHOUT WARRANTIES OR CONDITIONS OF ANY KIND, either express or implied.
# See the License for the specific language governing permissions and
# limitations under the License.

# Tiny Differentiable Simulator (TDS)

cmake_minimum_required(VERSION 3.12)

set(CMAKE_ALLOW_LOOSE_LOOP_CONSTRUCTS true)
set(CMAKE_CXX_STANDARD 17)
set(CMAKE_EXPORT_COMPILE_COMMANDS ON) # For LLVM tooling
# set(CMAKE_BUILD_RPATH_USE_ORIGIN ON)

IF(CMAKE_SYSTEM_NAME MATCHES "Linux")
    link_libraries(stdc++fs)
ENDIF()

if (NOT EXISTS ${CMAKE_BINARY_DIR}/CMakeCache.txt)
  if (NOT CMAKE_BUILD_TYPE)
    set(CMAKE_BUILD_TYPE "Release" CACHE STRING "" FORCE)
  endif()
endif()


if(COMMAND cmake_policy)
	cmake_policy(SET CMP0003 NEW)
	cmake_policy(SET CMP0017 NEW)
	cmake_policy(SET CMP0042 NEW)
	cmake_policy(SET CMP0057 NEW)
endif(COMMAND cmake_policy)
    
#this line has to appear before 'PROJECT' in order to be able to disable incremental linking
SET(MSVC_INCREMENTAL_DEFAULT ON)

PROJECT(DIFF_PHYSICS)

#The core library consists of those headers
FILE(GLOB_RECURSE TDS_HDRS "src/*.h" "src/*.hpp")


include(ExternalProject)

#find_package(Eigen3)
if (Eigen3_FOUND)
    message("FOUND EIGEN")
    message("Eigen include directories: ${EIGEN3_INCLUDE_DIRS}")
    add_definitions(-DUSE_EIGEN)
    #include_directories(${EIGEN3_INCLUDE_DIRS})
else(Eigen3_FOUND)
    set(Eigen3_FOUND TRUE)
    message("Using third_party/eigen3")
    add_definitions(-DUSE_EIGEN)
    set(EIGEN3_INCLUDE_DIRS  ${CMAKE_CURRENT_LIST_DIR}/third_party/eigen3)
    message("Eigen include directories: ${EIGEN3_INCLUDE_DIRS}")
    #include_directories(${EIGEN3_INCLUDE_DIRS})
endif (Eigen3_FOUND)

add_definitions(-DTDS_HOME="${CMAKE_CURRENT_LIST_DIR}")
message("Setting TDS_HOME=${CMAKE_CURRENT_LIST_DIR}")


OPTION(TDS_USE_LEFT_ASSOCIATIVE_TRANSFORMS "Use left-associative multiplication and row-major (transposed) matrices in RBDL/Featherstone style" OFF)
IF(TDS_USE_LEFT_ASSOCIATIVE_TRANSFORMS)
	add_definitions(-DTDS_USE_LEFT_ASSOCIATIVE_TRANSFORMS)
ENDIF()


if(DEFINED Bullet_DIR)
  message("Finding local Bullet")
  find_package(Bullet CONFIG)
  set(BULLET_INCLUDE_DIR ${Bullet_DIR}/${BULLET_ROOT_DIR}/${BULLET_INCLUDE_DIR})
  message("BULLET_INCLUDE_DIR=" , ${BULLET_INCLUDE_DIR} )
  set(BLA ${Bullet_DIR}/${BULLET_ROOT_DIR}/${BULLET_LIBRARY_DIRS})
else()
  message("Finding system installed Bullet")
  find_package(Bullet)
  OPTION(SYSTEM_BULLET_IS_DOUBLE_PRECISION "System version of Bullet is double precision" OFF)
  if (SYSTEM_BULLET_IS_DOUBLE_PRECISION)
    add_definitions(-DBT_USE_DOUBLE_PRECISION)
  endif()
  
endif()



IF(Bullet_FOUND)
  #on Windows, we need to match the default Bullet build settings
  OPTION(USE_MSVC_INCREMENTAL_LINKING "Use MSVC Incremental Linking" OFF)
  OPTION(USE_MSVC_RUNTIME_LIBRARY_DLL "Use MSVC Runtime Library DLL (/MD or /MDd)" OFF)
  IF(MSVC)
  	IF (NOT USE_MSVC_INCREMENTAL_LINKING)
  		#MESSAGE("MSVC_INCREMENTAL_DEFAULT"+${MSVC_INCREMENTAL_DEFAULT})
  		SET( MSVC_INCREMENTAL_YES_FLAG "/INCREMENTAL:NO")
  		STRING(REPLACE "INCREMENTAL:YES" "INCREMENTAL:NO" replacementFlags ${CMAKE_EXE_LINKER_FLAGS_DEBUG})
  		SET(CMAKE_EXE_LINKER_FLAGS_DEBUG "/INCREMENTAL:NO ${replacementFlags}" )
  		MESSAGE("CMAKE_EXE_LINKER_FLAGS_DEBUG=${CMAKE_EXE_LINKER_FLAGS_DEBUG}")
  		STRING(REPLACE "INCREMENTAL:YES" "INCREMENTAL:NO" replacementFlags2 ${CMAKE_EXE_LINKER_FLAGS})
  		SET(CMAKE_EXE_LINKER_FLAGS ${replacementFlag2})
  		STRING(REPLACE "INCREMENTAL:YES" "" replacementFlags3 "${CMAKE_EXTRA_LINK_FLAGS}")
  		SET(CMAKE_EXTRA_LINK_FLAGS ${replacementFlag3})
  		STRING(REPLACE "INCREMENTAL:YES" "INCREMENTAL:NO" replacementFlags3 "${CMAKE_EXE_LINKER_FLAGS_RELWITHDEBINFO}")
  		SET(CMAKE_EXE_LINKER_FLAGS_RELWITHDEBINFO ${replacementFlags3})
  		SET(CMAKE_EXE_LINKER_FLAGS_RELWITHDEBINFO "/INCREMENTAL:NO ${replacementFlags3}" )
  	ENDIF (NOT USE_MSVC_INCREMENTAL_LINKING)
  	OPTION(USE_MSVC_RUNTIME_LIBRARY_DLL "Use MSVC Runtime Library DLL (/MD or /MDd)" OFF)
  	IF (NOT USE_MSVC_RUNTIME_LIBRARY_DLL)
  		#We statically link to reduce dependencies
  		FOREACH(flag_var CMAKE_CXX_FLAGS CMAKE_CXX_FLAGS_DEBUG CMAKE_CXX_FLAGS_RELEASE CMAKE_CXX_FLAGS_MINSIZEREL CMAKE_CXX_FLAGS_RELWITHDEBINFO CMAKE_C_FLAGS CMAKE_C_FLAGS_DEBUG CMAKE_C_FLAGS_RELEASE CMAKE_C_FLAGS_MINSIZEREL CMAKE_C_FLAGS_RELWITHDEBINFO )
  			IF(${flag_var} MATCHES "/MD")
  				STRING(REGEX REPLACE "/MD" "/MT" ${flag_var} "${${flag_var}}")
  			ENDIF(${flag_var} MATCHES "/MD")
  			IF(${flag_var} MATCHES "/MDd")
  				STRING(REGEX REPLACE "/MDd" "/MTd" ${flag_var} "${${flag_var}}")
  			ENDIF(${flag_var} MATCHES "/MDd")
  		ENDFOREACH(flag_var)
  	ENDIF (NOT USE_MSVC_RUNTIME_LIBRARY_DLL)

  	IF (CMAKE_CL_64)
  	  ADD_DEFINITIONS(-D_WIN64)
  	ELSE()
  	  OPTION(USE_MSVC_SSE "Use MSVC /arch:sse option"	OFF)
  	  option(USE_MSVC_SSE2 "Compile your program with SSE2 instructions" ON)
  	  IF (USE_MSVC_SSE)
  		  SET(CMAKE_CXX_FLAGS "${CMAKE_CXX_FLAGS} /arch:SSE")
  	  ENDIF()
  	  IF (USE_MSVC_SSE2)
  		  SET(CMAKE_CXX_FLAGS "${CMAKE_CXX_FLAGS} /arch:SSE2")
  	  ENDIF()
  	ENDIF()
  	option(USE_MSVC_AVX "Compile your program with AVX instructions"  OFF)
  	IF(USE_MSVC_AVX)
  		add_definitions(/arch:AVX)
  	ENDIF()
  	OPTION(USE_MSVC_FAST_FLOATINGPOINT "Use MSVC /fp:fast option"	ON)
  	IF (USE_MSVC_FAST_FLOATINGPOINT)
  		  SET(CMAKE_CXX_FLAGS "${CMAKE_CXX_FLAGS} /fp:fast")
  	ENDIF()
  	OPTION(USE_MSVC_STRING_POOLING "Use MSVC /GF string pooling option"	ON)
  	IF (USE_MSVC_STRING_POOLING)
  		SET(CMAKE_C_FLAGS "/GF ${CMAKE_C_FLAGS}")
  		SET(CMAKE_CXX_FLAGS "/GF ${CMAKE_CXX_FLAGS}")
  	ENDIF()
  	OPTION(USE_MSVC_FUNCTION_LEVEL_LINKING "Use MSVC /Gy function level linking option"	ON)
  	IF(USE_MSVC_FUNCTION_LEVEL_LINKING)
  		SET(CMAKE_C_FLAGS "/Gy ${CMAKE_C_FLAGS}")
  		SET(CMAKE_CXX_FLAGS "/Gy ${CMAKE_CXX_FLAGS}")
  		set(CMAKE_SHARED_LINKER_FLAGS "${CMAKE_SHARED_LINKER_FLAGS} /OPT:REF")
  		set(CMAKE_EXE_LINKER_FLAGS "${CMAKE_EXE_LINKER_FLAGS} /OPT:REF")
  	ENDIF(USE_MSVC_FUNCTION_LEVEL_LINKING)
  	OPTION(USE_MSVC_EXEPTIONS "Use MSVC C++ exceptions option"	OFF)
  	OPTION(USE_MSVC_COMDAT_FOLDING "Use MSVC /OPT:ICF COMDAT folding option"	ON)
  	IF(USE_MSVC_COMDAT_FOLDING)
  		set(CMAKE_SHARED_LINKER_FLAGS "${CMAKE_SHARED_LINKER_FLAGS} /OPT:ICF")
  		set(CMAKE_EXE_LINKER_FLAGS "${CMAKE_EXE_LINKER_FLAGS} /OPT:ICF")
  	ENDIF()
  	OPTION(USE_MSVC_DISABLE_RTTI "Use MSVC /GR- disabled RTTI flags option"	OFF)
  	IF(USE_MSVC_DISABLE_RTTI)
  	  STRING(REGEX REPLACE "/GR" "" CMAKE_CXX_FLAGS ${CMAKE_CXX_FLAGS}) # Disable RTTI
  		SET(CMAKE_C_FLAGS "/GR- ${CMAKE_C_FLAGS}")
  		SET(CMAKE_CXX_FLAGS "/GR- ${CMAKE_CXX_FLAGS}")
  	ENDIF(USE_MSVC_DISABLE_RTTI)
  	SET(CMAKE_CXX_FLAGS "${CMAKE_CXX_FLAGS} /wd4244 /wd4267")
  ENDIF(MSVC)
ENDIF(Bullet_FOUND)

OPTION (USE_RBDL "Compare against RBDL" ON)
if(USE_RBDL)
  add_definitions(-DUSE_RBDL)
  SUBDIRS(${CMAKE_CURRENT_LIST_DIR}/third_party/rbdl)
endif(USE_RBDL)

if(MSVC)
  set(CMAKE_CXX_FLAGS "${CMAKE_CXX_FLAGS} /bigobj /std:c++17")
endif(MSVC)

message ("USING third_party/tinyxml2")
set(tinyxml2_FOUND TRUE)
set(tinyxml2_INCLUDE_DIRS ${CMAKE_CURRENT_LIST_DIR}/third_party/tinyxml2/include)
SUBDIRS(${CMAKE_CURRENT_LIST_DIR}/third_party/tinyxml2)

IF(WIN32)
	SET(BUILD_SHARED_LIBS OFF CACHE BOOL "Shared Libs" FORCE)
ELSE(WIN32)
	SET(BUILD_SHARED_LIBS ON CACHE BOOL "Shared Libs" FORCE)
ENDIF(WIN32)


ADD_DEFINITIONS(-DSTATIC_LINK_SPD_PLUGIN)

OPTION(USE_STAN "Use Stan Math" OFF)
if(USE_STAN)
	add_definitions(-pthread -D_REENTRANT -DBOOST_DISABLE_ASSERTS -DUSE_STAN)
	set(STAN_LIBRARIES ${CMAKE_CURRENT_LIST_DIR}/third_party/stan_math/lib/tbb/libtbb.so.2)
	include_directories(${CMAKE_CURRENT_LIST_DIR}/third_party/stan_math)
	set(Eigen3_FOUND true)
	# use Eigen distribution from Stan Math
	include_directories(${CMAKE_CURRENT_LIST_DIR}/third_party/stan_math/lib/boost_1.72.0)
	include_directories(${CMAKE_CURRENT_LIST_DIR}/third_party/stan_math/lib/eigen_3.3.7)
	include_directories(${CMAKE_CURRENT_LIST_DIR}/third_party/stan_math/lib/cpplint_1.4.5)
	include_directories(${CMAKE_CURRENT_LIST_DIR}/third_party/stan_math/lib/opencl_2.2.0)
	include_directories(${CMAKE_CURRENT_LIST_DIR}/third_party/stan_math/lib/sundials_5.2.0/include)
	include_directories(${CMAKE_CURRENT_LIST_DIR}/third_party/stan_math/lib/tbb_2019_U8/include)
endif(USE_STAN)

OPTION(USE_ENOKI "Use Enoki" OFF)
IF(USE_ENOKI)
  add_definitions(-DUSE_ENOKI)
  set(ENOKI_AUTODIFF ON CACHE BOOL "Use enoki with autodiff" FORCE)
  set(ENOKI_CUDA ON CACHE BOOL "Use enoki with CUDA" FORCE)
  add_subdirectory(${CMAKE_CURRENT_LIST_DIR}/third_party/enoki)
  enoki_set_compile_flags()
  enoki_set_native_flags()
  get_directory_property(ENOKI_COMPILE_OPTIONS     COMPILE_OPTIONS)
  get_directory_property(ENOKI_COMPILE_DEFINITIONS COMPILE_DEFINITIONS)
  set_property(DIRECTORY . PROPERTY COMPILE_OPTIONS     ${ENOKI_COMPILE_OPTIONS})
  set_property(DIRECTORY . PROPERTY COMPILE_DEFINITIONS ${ENOKI_COMPILE_DEFINITIONS})
  set(ENOKI_INCLUDE_DIRS ${CMAKE_CURRENT_LIST_DIR}/third_party/enoki/include)
  include_directories(${ENOKI_INCLUDE_DIRS})
  set(CMAKE_CXX_STANDARD_LIBRARIES ${CMAKE_CXX_STANDARD_LIBRARIES})
  # set(CMAKE_EXE_LINKER_FLAGS ${CMAKE_EXE_LINKER_FLAGS})
  # set(CMAKE_SHARED_LINKER_FLAGS ${CMAKE_SHARED_LINKER_FLAGS})
ENDIF(USE_ENOKI)

OPTION(USE_PAGMO "Use Pagmo" OFF)
if(USE_PAGMO)
  find_package(pagmo)
  if (pagma_FOUND)
    add_definitions(-DUSE_PAGMO)
  endif()
endif(USE_PAGMO)

OPTION(USE_OPTIM "Use OptimLib" OFF)
if(USE_OPTIM)
	include_directories(${CMAKE_CURRENT_LIST_DIR}/third_party/optim)
	add_definitions(-DUSE_OPTIM)
	add_definitions(-DOPTIM_ENABLE_EIGEN_WRAPPERS)
endif(USE_OPTIM)

OPTION(USE_CPPAD "Use CppAD and CppADCodeGen" OFF)
IF(USE_CPPAD)
  add_definitions(-DUSE_CPPAD)
  # Add CppAD as an external project and an imported target.  
  ExternalProject_Add(CppAD-Project
    PREFIX CppAD
    SOURCE_DIR ${CMAKE_CURRENT_LIST_DIR}/third_party/CppAD
    CMAKE_ARGS
      -Dcppad_prefix=${CMAKE_CURRENT_BINARY_DIR}/CppAD
  )
  add_library(CppAD INTERFACE IMPORTED)
  add_dependencies(CppAD CppAD-Project)
  file(MAKE_DIRECTORY ${CMAKE_CURRENT_BINARY_DIR}/CppAD/include)
  target_include_directories(CppAD INTERFACE ${CMAKE_CURRENT_BINARY_DIR}/CppAD/include)
  
  # Same for CppADCodeGen
  ExternalProject_Add(CppADCodeGen-Project
    PREFIX CppADCodeGen
    SOURCE_DIR ${CMAKE_CURRENT_LIST_DIR}/third_party/CppADCodeGen
    CMAKE_ARGS
      -DCPPAD_INCLUDE_DIR=${CMAKE_CURRENT_BINARY_DIR}/CppAD/include
      -DCMAKE_INSTALL_PREFIX=${CMAKE_CURRENT_BINARY_DIR}/CppADCodeGen
      -DGOOGLETEST_GIT=ON
  )
  add_dependencies(CppADCodeGen-Project CppAD)
  add_library(CppADCodeGen INTERFACE IMPORTED)
  add_dependencies(CppADCodeGen CppAD-Project CppADCodeGen-Project)
  file(MAKE_DIRECTORY ${CMAKE_CURRENT_BINARY_DIR}/CppAD/include)
  file(MAKE_DIRECTORY ${CMAKE_CURRENT_BINARY_DIR}/CppADCodeGen/include)
  target_include_directories(CppADCodeGen
    INTERFACE
      ${CMAKE_CURRENT_BINARY_DIR}/CppAD/include
      ${CMAKE_CURRENT_BINARY_DIR}/CppADCodeGen/include
  )
ENDIF(USE_CPPAD)

set(BENCHMARK_ENABLE_GTEST_TESTS OFF)
#add_subdirectory(${CMAKE_CURRENT_LIST_DIR}/third_party/benchmark)
#add_subdirectory(${CMAKE_CURRENT_LIST_DIR}/third_party/HighFive)

OPTION(USE_CERES "Use Ceres solver" OFF)
IF(USE_CERES)
    add_definitions(-DUSE_CERES)
    ExternalProject_Add(glog-Project
        PREFIX glog
        SOURCE_DIR ${CMAKE_CURRENT_LIST_DIR}/third_party/glog
        CMAKE_ARGS
            -DCMAKE_INSTALL_PREFIX=${CMAKE_CURRENT_BINARY_DIR}/glog
    )
    add_library(glog INTERFACE IMPORTED)
    add_dependencies(glog glog-Project)
    include_directories(${CMAKE_CURRENT_BINARY_DIR}/glog/include)

    ExternalProject_Add(ceres-solver-Project
        PREFIX ceres-solver
        SOURCE_DIR ${CMAKE_CURRENT_LIST_DIR}/third_party/ceres-solver
        CMAKE_ARGS
          -DCMAKE_INSTALL_PREFIX=${CMAKE_CURRENT_BINARY_DIR}/ceres-solver
          -DBUILD_EXAMPLES=OFF
      )
    add_library(ceres-solver INTERFACE IMPORTED)
    add_dependencies(ceres-solver ceres-solver-Project glog eigen3)
    include_directories(${CMAKE_CURRENT_BINARY_DIR}/ceres-solver/include)
ENDIF(USE_CERES)


<<<<<<< HEAD
=======
# set(MINIGLOG ON)
# set(BUILD_TESTING OFF)
# set(BUILD_EXAMPLES OFF)

OPTION(USE_CERES "Use Ceres" OFF)
IF(USE_CERES)
  add_subdirectory(${CMAKE_CURRENT_LIST_DIR}/third_party/ceres-solver)
  SET(CERES_LIBRARIES Ceres::ceres)
ENDIF()

>>>>>>> 8c35a967
set(CXXOPTS_BUILD_EXAMPLES OFF CACHE BOOL "" FORCE)
set(CXXOPTS_BUILD_TESTS OFF CACHE BOOL "" FORCE)
set(CXXOPTS_ENABLE_INSTALL OFF CACHE BOOL "" FORCE)
#add_subdirectory(${CMAKE_CURRENT_LIST_DIR}/third_party/cxxopts)
#add_subdirectory(${CMAKE_CURRENT_LIST_DIR}/third_party/fmt)

subdirs(${CMAKE_CURRENT_LIST_DIR}/src/visualizer/opengl)
subdirs(${CMAKE_CURRENT_LIST_DIR}/src/visualizer/pybullet)

SUBDIRS(${CMAKE_CURRENT_LIST_DIR}/third_party/cpp_base64)
SUBDIRS(${CMAKE_CURRENT_LIST_DIR}/third_party/cloud_seed)
SUBDIRS(${CMAKE_CURRENT_LIST_DIR}/third_party/tiny_audio)
SUBDIRS(${CMAKE_CURRENT_LIST_DIR}/third_party/dear_imgui)
SUBDIRS(${CMAKE_CURRENT_LIST_DIR}/third_party/crossguid)
SUBDIRS(${CMAKE_CURRENT_LIST_DIR}/third_party/zeromq)
#SUBDIRS(third_party/nlohmann)

add_library(differentiation INTERFACE)
target_include_directories(differentiation INTERFACE ${EIGEN3_INCLUDE_DIRS})
if(USE_CERES)
    target_link_libraries(differentiation INTERFACE ceres-solver)
endif(USE_CERES)
if(USE_CPPAD)
    target_link_libraries(differentiation INTERFACE CppADCodeGen)
endif(USE_CPPAD)


OPTION(USE_TESTING "Run unit tests" ON)
IF(USE_TESTING)
    ENABLE_TESTING()
    SUBDIRS(${CMAKE_CURRENT_LIST_DIR}/third_party/gtest)
    include_directories(${CMAKE_CURRENT_LIST_DIR}/third_party/gtest/include)
    SUBDIRS(${CMAKE_CURRENT_LIST_DIR}/test)
ENDIF()
SUBDIRS(${CMAKE_CURRENT_LIST_DIR}/examples)

OPTION(BUILD_PYTHON_PLUGIN "Set when you want to build pydiffphys (Python bindings for tiny-differentiable-simulator)" ON)
IF(BUILD_PYTHON_PLUGIN)
  SUBDIRS(${CMAKE_CURRENT_LIST_DIR}/python)
ENDIF()<|MERGE_RESOLUTION|>--- conflicted
+++ resolved
@@ -313,8 +313,6 @@
 ENDIF(USE_CERES)
 
 
-<<<<<<< HEAD
-=======
 # set(MINIGLOG ON)
 # set(BUILD_TESTING OFF)
 # set(BUILD_EXAMPLES OFF)
@@ -325,7 +323,6 @@
   SET(CERES_LIBRARIES Ceres::ceres)
 ENDIF()
 
->>>>>>> 8c35a967
 set(CXXOPTS_BUILD_EXAMPLES OFF CACHE BOOL "" FORCE)
 set(CXXOPTS_BUILD_TESTS OFF CACHE BOOL "" FORCE)
 set(CXXOPTS_ENABLE_INSTALL OFF CACHE BOOL "" FORCE)
