--- conflicted
+++ resolved
@@ -672,21 +672,14 @@
                      &ContactPoint<MyAlgebra>::distance)
       .def_readwrite("normal_force",
                      &ContactPoint<MyAlgebra>::normal_force)
-<<<<<<< HEAD
       .def_readwrite("lateral_friction_force_1",
-                     &ContactPoint<MyAlgebra>::lateral_friction_force_1)
+                     &ContactPoint<MyAlgebra>::lateral_friction_1)
       .def_readwrite("lateral_friction_force_2",
-                     &ContactPoint<MyAlgebra>::lateral_friction_force_2);
-=======
-      .def_readwrite("lateral_friction_1",
-                     &ContactPoint<MyAlgebra>::lateral_friction_1)
-      .def_readwrite("lateral_friction_2",
                      &ContactPoint<MyAlgebra>::lateral_friction_2)
       .def_readwrite("fr_direction_1",
                      &ContactPoint<MyAlgebra>::fr_direction_1)
       .def_readwrite("fr_direction_2",
                      &ContactPoint<MyAlgebra>::fr_direction_2);
->>>>>>> 225cc045
 
   py::class_<RigidBodyContactPoint<MyAlgebra>>(
       m, "TinyContactPointRigidBody", contact)
