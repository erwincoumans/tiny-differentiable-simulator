--- conflicted
+++ resolved
@@ -71,11 +71,8 @@
         print("hit_fraction=", hits.hit_fraction, "hit object=", hits.collider_index)
         
         
-<<<<<<< HEAD
+
 vol = caster.volume(results,len(colliders))
-=======
-vol = caster.volume(results, len(colliders))
->>>>>>> be881b27
 print("vol=",vol)
 intersect_vol = caster.intersection_volume(results,results, len(colliders))
 print("intersect_vol=",intersect_vol)
