// Copyright 2020 Google LLC
//
// Licensed under the Apache License, Version 2.0 (the "License");
// you may not use this file except in compliance with the License.
// You may obtain a copy of the License at
//
//      http://www.apache.org/licenses/LICENSE-2.0
//
// Unless required by applicable law or agreed to in writing, software
// distributed under the License is distributed on an "AS IS" BASIS,
// WITHOUT WARRANTIES OR CONDITIONS OF ANY KIND, either express or implied.
// See the License for the specific language governing permissions and
// limitations under the License.


#include "math/tiny/tiny_dual.h"
#include "math/tiny/tiny_dual_double_utils.h"
#include "math/tiny/tiny_algebra.hpp"
#include "dynamics/mass_matrix.hpp"
#include "dynamics/kinematics.hpp"
#include "dynamics/forward_dynamics.hpp"
#include "dynamics/integrator.hpp"

typedef double TinyDualScalar;
typedef ::TINY::TinyDualDouble MyScalar;
typedef ::TINY::TinyDualDoubleUtils MyTinyConstants;

typedef TinyAlgebra<MyScalar, MyTinyConstants> MyAlgebra;

#include "pytinydiffsim_includes.h"

using namespace TINY;
using namespace tds;

namespace py = pybind11;
MyScalar fraction(int a, int b)
{
return MyTinyConstants::fraction(a,b);
}

void MyMassMatrix(MultiBody<MyAlgebra>& mb, MyAlgebra::VectorX& q,
    MyAlgebra::MatrixX* M)
{
    mass_matrix(mb, q, M);
}

void MyForwardKinematics(MultiBody<MyAlgebra>& mb, const MyAlgebra::VectorX& q)
{
    forward_kinematics(mb, q);
}

void MyForwardDynamics(MultiBody<MyAlgebra>& mb, const MyAlgebra::Vector3& gravity)
{
    forward_dynamics(mb, gravity);
}
void MyIntegrateEuler(MultiBody<MyAlgebra>& mb, const MyScalar& dt)
{
    integrate_euler(mb, dt);
}
RigidBodyInertia<MyAlgebra> MyComputeInertia(const MyScalar& mass,
    const MyAlgebra::Vector3& com, const MyAlgebra::Matrix3& inertia)
{
    RigidBodyInertia< MyAlgebra> rb_inertia(mass, com, inertia);
    return rb_inertia;
}

<<<<<<< HEAD
void MyMassMatrix(TinyMultiBody<MyScalar, MyTinyConstants>& mb, const std::vector<MyScalar>& q,
    TinyMatrixXxX< MyScalar, MyTinyConstants>* M)
{
    mb.mass_matrix( q, M);
}


void MyForwardKinematics(TinyMultiBody<MyScalar, MyTinyConstants>& mb, const std::vector<MyScalar>& q)
{
    mb.forward_kinematics(q);
}

void MyForwardDynamics(TinyMultiBody<MyScalar, MyTinyConstants>& mb, const TinyVector3<MyScalar, MyTinyConstants>& gravity)
{
    mb.forward_dynamics(gravity);
}
void MyIntegrateEuler(TinyMultiBody<MyScalar, MyTinyConstants>& mb, const MyScalar& dt)
{
    mb.integrate(dt);
}


PYBIND11_MODULE(pytinydiffsim_dual, m) {
=======
PYBIND11_MODULE(pytinydiffsim2_dual, m) {
>>>>>>> 1166b2a5
 
    py::class_<TinyDualDouble>(m, "TinyDualDouble")
        .def(py::init<TinyDualScalar, TinyDualScalar>())
        .def(py::self + py::self)
        .def(py::self - py::self)
        .def(py::self * py::self)
        .def(py::self / py::self)
        .def(py::self += py::self)
        .def(py::self -= py::self)
        .def("real", &TinyDualDouble::real)
        .def("dual", &TinyDualDouble::dual)
        .def(-py::self)
        .def("__repr__",
            [](const TinyDualDouble& a) {
                return "[ real=" + std::to_string(a.real()) + " , dual=" + std::to_string(a.dual()) + "]";
            })
        ;

#include "pytinydiffsim.inl"

}
<|MERGE_RESOLUTION|>--- conflicted
+++ resolved
@@ -64,33 +64,7 @@
     return rb_inertia;
 }
 
-<<<<<<< HEAD
-void MyMassMatrix(TinyMultiBody<MyScalar, MyTinyConstants>& mb, const std::vector<MyScalar>& q,
-    TinyMatrixXxX< MyScalar, MyTinyConstants>* M)
-{
-    mb.mass_matrix( q, M);
-}
-
-
-void MyForwardKinematics(TinyMultiBody<MyScalar, MyTinyConstants>& mb, const std::vector<MyScalar>& q)
-{
-    mb.forward_kinematics(q);
-}
-
-void MyForwardDynamics(TinyMultiBody<MyScalar, MyTinyConstants>& mb, const TinyVector3<MyScalar, MyTinyConstants>& gravity)
-{
-    mb.forward_dynamics(gravity);
-}
-void MyIntegrateEuler(TinyMultiBody<MyScalar, MyTinyConstants>& mb, const MyScalar& dt)
-{
-    mb.integrate(dt);
-}
-
-
-PYBIND11_MODULE(pytinydiffsim_dual, m) {
-=======
 PYBIND11_MODULE(pytinydiffsim2_dual, m) {
->>>>>>> 1166b2a5
  
     py::class_<TinyDualDouble>(m, "TinyDualDouble")
         .def(py::init<TinyDualScalar, TinyDualScalar>())
@@ -112,3 +86,4 @@
 #include "pytinydiffsim.inl"
 
 }
+
